/*
 * The MIT License
 * 
 * Copyright (c) 2004-2009, Sun Microsystems, Inc., Kohsuke Kawaguchi
 * 
 * Permission is hereby granted, free of charge, to any person obtaining a copy
 * of this software and associated documentation files (the "Software"), to deal
 * in the Software without restriction, including without limitation the rights
 * to use, copy, modify, merge, publish, distribute, sublicense, and/or sell
 * copies of the Software, and to permit persons to whom the Software is
 * furnished to do so, subject to the following conditions:
 * 
 * The above copyright notice and this permission notice shall be included in
 * all copies or substantial portions of the Software.
 * 
 * THE SOFTWARE IS PROVIDED "AS IS", WITHOUT WARRANTY OF ANY KIND, EXPRESS OR
 * IMPLIED, INCLUDING BUT NOT LIMITED TO THE WARRANTIES OF MERCHANTABILITY,
 * FITNESS FOR A PARTICULAR PURPOSE AND NONINFRINGEMENT. IN NO EVENT SHALL THE
 * AUTHORS OR COPYRIGHT HOLDERS BE LIABLE FOR ANY CLAIM, DAMAGES OR OTHER
 * LIABILITY, WHETHER IN AN ACTION OF CONTRACT, TORT OR OTHERWISE, ARISING FROM,
 * OUT OF OR IN CONNECTION WITH THE SOFTWARE OR THE USE OR OTHER DEALINGS IN
 * THE SOFTWARE.
 */
package hudson.remoting;

import org.jenkinsci.remoting.Role;
import org.jenkinsci.remoting.RoleChecker;

import java.io.IOException;
import java.net.URL;

/**
 * {@link Callable} used to deliver a jar file to {@link RemoteClassLoader}.
 *
 * @author Kohsuke Kawaguchi
 */
final class PreloadJarTask implements DelegatingCallable<Boolean,IOException> {
    /**
     * Jar file to be preloaded.
     */
    private final URL[] jars;

    private transient ClassLoader target;

    PreloadJarTask(URL[] jars, ClassLoader target) {
        this.jars = jars;
        this.target = target;
    }

    public ClassLoader getClassLoader() {
        return target;
    }

    public Boolean call() throws IOException {
        ClassLoader cl = Thread.currentThread().getContextClassLoader();
        if (!(cl instanceof RemoteClassLoader))
            return false;

        RemoteClassLoader rcl = (RemoteClassLoader) cl;
        boolean r = false;
        for (URL jar : jars)
            r |= rcl.prefetch(jar);
        return r;
    }

<<<<<<< HEAD
    /**
     * This task is only useful in the context that allows remote classloading, and by that point
     * any access control check is pointless. So just declare the worst possible role.
     */
    @Override
    public void checkRoles(RoleChecker checker) throws SecurityException {
        checker.check(this,Role.UNKNOWN);
    }
=======
    private static final long serialVersionUID = -773448303394727271L;
>>>>>>> 8227da4c
}<|MERGE_RESOLUTION|>--- conflicted
+++ resolved
@@ -63,7 +63,6 @@
         return r;
     }
 
-<<<<<<< HEAD
     /**
      * This task is only useful in the context that allows remote classloading, and by that point
      * any access control check is pointless. So just declare the worst possible role.
@@ -72,7 +71,6 @@
     public void checkRoles(RoleChecker checker) throws SecurityException {
         checker.check(this,Role.UNKNOWN);
     }
-=======
+
     private static final long serialVersionUID = -773448303394727271L;
->>>>>>> 8227da4c
 }